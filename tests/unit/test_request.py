import pytest

from vcr.request import Request, HeadersDict


<<<<<<< HEAD
def test_str():
    req = Request('GET', 'http://www.google.com/', '', {})
    assert str(req) == '<Request (GET) http://www.google.com/>'
=======
@pytest.mark.parametrize("method, uri, expected_str", [
    ('GET', 'http://www.google.com/', '<Request (GET) http://www.google.com/>'),
    ('OPTIONS', '*', '<Request (OPTIONS) *>'),
    ('CONNECT', 'host.some.where:1234', '<Request (CONNECT) host.some.where:1234>')
])
def test_str(method, uri, expected_str):
    assert str(Request(method, uri, '', {})) == expected_str
>>>>>>> d07915cc


def test_headers():
    headers = {'X-Header1': ['h1'], 'X-Header2': 'h2'}
    req = Request('GET', 'http://go.com/', '', headers)
    assert req.headers == {'X-Header1': 'h1', 'X-Header2': 'h2'}
    req.headers['X-Header1'] = 'h11'
    assert req.headers == {'X-Header1': 'h11', 'X-Header2': 'h2'}


def test_add_header_deprecated():
    req = Request('GET', 'http://go.com/', '', {})
    pytest.deprecated_call(req.add_header, 'foo', 'bar')
    assert req.headers == {'foo': 'bar'}


@pytest.mark.parametrize("uri, expected_port", [
    ('http://go.com/', 80),
    ('http://go.com:80/', 80),
    ('http://go.com:3000/', 3000),
    ('https://go.com/', 443),
    ('https://go.com:443/', 443),
    ('https://go.com:3000/', 3000),
    ('*', None)
])
def test_port(uri, expected_port):
    req = Request('GET', uri, '', {})
    assert req.port == expected_port


@pytest.mark.parametrize("method, uri", [
    ('GET', 'http://go.com/'),
    ('GET', 'http://go.com:80/'),
    ('CONNECT', 'localhost:1234'),
    ('OPTIONS', '*')
])
def test_uri(method, uri):
    assert Request(method, uri, '', {}).uri == uri


def test_HeadersDict():

    # Simple test of CaseInsensitiveDict
    h = HeadersDict()
    assert h == {}
    h['Content-Type'] = 'application/json'
    assert h == {'Content-Type': 'application/json'}
    assert h['content-type'] == 'application/json'
    assert h['CONTENT-TYPE'] == 'application/json'

    # Test feature of HeadersDict: devolve list to first element
    h = HeadersDict()
    assert h == {}
    h['x'] = ['foo', 'bar']
    assert h == {'x': 'foo'}

    # Test feature of HeadersDict: preserve original key case
    h = HeadersDict()
    assert h == {}
    h['Content-Type'] = 'application/json'
    assert h == {'Content-Type': 'application/json'}
    h['content-type'] = 'text/plain'
    assert h == {'Content-Type': 'text/plain'}
    h['CONtent-tyPE'] = 'whoa'
    assert h == {'Content-Type': 'whoa'}<|MERGE_RESOLUTION|>--- conflicted
+++ resolved
@@ -3,11 +3,6 @@
 from vcr.request import Request, HeadersDict
 
 
-<<<<<<< HEAD
-def test_str():
-    req = Request('GET', 'http://www.google.com/', '', {})
-    assert str(req) == '<Request (GET) http://www.google.com/>'
-=======
 @pytest.mark.parametrize("method, uri, expected_str", [
     ('GET', 'http://www.google.com/', '<Request (GET) http://www.google.com/>'),
     ('OPTIONS', '*', '<Request (OPTIONS) *>'),
@@ -15,7 +10,6 @@
 ])
 def test_str(method, uri, expected_str):
     assert str(Request(method, uri, '', {})) == expected_str
->>>>>>> d07915cc
 
 
 def test_headers():
